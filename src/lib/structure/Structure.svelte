<script lang="ts">
  import type { AnyStructure, ElementSymbol, PymatgenLattice, Site } from '$lib'
  import { Icon, Spinner, toggle_fullscreen } from '$lib'
  import { type ColorSchemeName, element_color_schemes } from '$lib/colors'
  import { decompress_file, handle_url_drop, load_from_url } from '$lib/io'
  import { DEFAULTS } from '$lib/settings'
  import { colors } from '$lib/state.svelte'
  import { get_elem_amounts, get_pbc_image_sites } from '$lib/structure'
  import { is_valid_supercell_input, make_supercell } from '$lib/structure/supercell'
  import { Canvas } from '@threlte/core'
  import type { ComponentProps, Snippet } from 'svelte'
  import { untrack } from 'svelte'
  import { click_outside, tooltip } from 'svelte-multiselect'
  import type { HTMLAttributes } from 'svelte/elements'
  import type { StructureHandlerData } from './index'
  import {
    StructureControls,
    StructureExportPane,
    StructureInfoPane,
    StructureLegend,
    StructureScene,
  } from './index'
  import { MAX_SELECTED_SITES } from './measure'
  import { parse_any_structure } from './parse'

  // Type alias for event handlers to reduce verbosity
  type EventHandler = (data: StructureHandlerData) => void

<<<<<<< HEAD
  interface Props extends Omit<HTMLAttributes<HTMLDivElement>, `children`> {
    structure?: AnyStructure | undefined
    scene_props?: ComponentProps<typeof StructureScene>
    lattice_props?: ComponentProps<typeof import('$lib/structure').Lattice>
    controls_open?: boolean
    background_color?: string
    background_opacity?: number
    wrapper?: HTMLDivElement
    color_scheme?: ColorSchemeName
    png_dpi?: number
    show_image_atoms?: boolean
    supercell_scaling?: string
    // only show the buttons when hovering over the canvas on desktop screens
    // mobile screens don't have hover, so by default the buttons are always
    // shown on a canvas of width below 500px
    show_controls?: boolean | number
    fullscreen?: boolean
    // bindable width of the canvas
    width?: number
    // bindable height of the canvas
    height?: number
    reset_text?: string
    hovered?: boolean
    dragover?: boolean
    allow_file_drop?: boolean
    enable_info_pane?: boolean
    info_pane_open?: boolean
    fullscreen_toggle?: Snippet<[]> | boolean
    bottom_left?: Snippet<[{ structure?: AnyStructure }]>
    data_url?: string // URL to load structure from (alternative to providing structure directly)
    // Generic callback for when files are dropped - receives raw content and filename
    on_file_drop?: (content: string | ArrayBuffer, filename: string) => void
    // spinner props (passed to Spinner component)
    spinner_props?: ComponentProps<typeof Spinner>
    loading?: boolean
    error_msg?: string
    // Performance mode: 'quality' (default) or 'speed' for large structures
    performance_mode?: `quality` | `speed`
    // allow parent components to control highlighted/selected site indices
    selected_sites?: number[]
    // explicit measured sites for distance/angle overlays
    measured_sites?: number[]
    // expose the displayed structure (with image atoms and/or supercell) for external use
    displayed_structure?: AnyStructure | undefined
    // structure content as string (alternative to providing structure directly or via data_url)
    structure_string?: string
    children?: Snippet<[{ structure?: AnyStructure }]>
    on_file_load?: EventHandler
    on_error?: EventHandler
    on_fullscreen_change?: EventHandler
    on_camera_move?: EventHandler
    on_camera_reset?: EventHandler
  }
=======
>>>>>>> 62887210
  // Local reactive state for scene and lattice props. Deeply reactive so nested mutations propagate.
  // Scene model seeded from central defaults with a few normalized fields
  let scene_props = $state(DEFAULTS.structure)
  let lattice_props = $state({
    cell_edge_opacity: DEFAULTS.structure.cell_edge_opacity,
    cell_surface_opacity: DEFAULTS.structure.cell_surface_opacity,
    cell_edge_color: DEFAULTS.structure.cell_edge_color,
    cell_surface_color: DEFAULTS.structure.cell_surface_color,
    cell_edge_width: DEFAULTS.structure.cell_edge_width,
    show_cell_vectors: DEFAULTS.structure.show_cell_vectors,
  })

  let {
    structure = $bindable(undefined),
    scene_props: scene_props_in = $bindable(undefined),
    lattice_props: lattice_props_in = $bindable(undefined),
    controls_open = $bindable(false),
    info_pane_open = $bindable(false),
    enable_measure_mode = $bindable(true),
    background_color = $bindable(undefined),
    background_opacity = $bindable(0.1),
    show_controls = 0,
    fullscreen = false,
    wrapper = $bindable(undefined),
    width = $bindable(0),
    height = $bindable(0),
    reset_text = `Reset camera`,
    color_scheme = $bindable(`Vesta`),
    hovered = $bindable(false),
    dragover = $bindable(false),
    allow_file_drop = true,
    enable_info_pane = true,
    png_dpi = $bindable(150),
    show_image_atoms = $bindable(true),
    supercell_scaling = $bindable(`1x1x1`),
    fullscreen_toggle = DEFAULTS.structure.fullscreen_toggle,
    bottom_left,
    data_url,
    structure_string,
    on_file_drop,
    spinner_props = {},
    loading = $bindable(false),
    error_msg = $bindable(undefined),
    performance_mode = $bindable(`quality`),
    // expose selected site indices for external control/highlighting
    selected_sites = $bindable<number[]>([]),
    // expose measured site indices for overlays/labels
    measured_sites = $bindable<number[]>([]),
    // expose the displayed structure (with image atoms and supercell) for external use
    displayed_structure = $bindable<AnyStructure | undefined>(undefined),
    children,
    on_file_load,
    on_error,
    on_fullscreen_change,
    on_camera_move,
    on_camera_reset,
    ...rest
  }:
    & {
      scene_props?: ComponentProps<typeof StructureScene>
      // only show the buttons when hovering over the canvas on desktop screens
      // mobile screens don't have hover, so by default the buttons are always
      // shown on a canvas of width below 500px
      show_controls?: boolean | number
      fullscreen?: boolean
      // bindable width of the canvas
      width?: number
      // bindable height of the canvas
      height?: number
      // Canvas wrapper element (for export pane)
      wrapper?: HTMLDivElement
      // PNG export DPI setting
      png_dpi?: number
      reset_text?: string
      hovered?: boolean
      dragover?: boolean
      allow_file_drop?: boolean
      enable_info_pane?: boolean
      enable_measure_mode?: boolean
      info_pane_open?: boolean
      fullscreen_toggle?: Snippet<[]> | boolean
      bottom_left?: Snippet<[{ structure?: AnyStructure }]>
      data_url?: string // URL to load structure from (alternative to providing structure directly)
      // Generic callback for when files are dropped - receives raw content and filename
      on_file_drop?: (content: string | ArrayBuffer, filename: string) => void
      // spinner props (passed to Spinner component)
      spinner_props?: ComponentProps<typeof Spinner>
      loading?: boolean
      error_msg?: string
      // Performance mode: 'quality' (default) or 'speed' for large structures
      performance_mode?: `quality` | `speed`
      // allow parent components to control highlighted/selected site indices
      selected_sites?: number[]
      // explicit measured sites for distance/angle overlays
      measured_sites?: number[]
      // expose the displayed structure (with image atoms and/or supercell) for external use
      displayed_structure?: AnyStructure | undefined
      // structure content as string (alternative to providing structure directly or via data_url)
      structure_string?: string
      children?: Snippet<[{ structure?: AnyStructure }]>
      on_file_load?: EventHandler
      on_error?: EventHandler
      on_fullscreen_change?: EventHandler
      on_camera_move?: EventHandler
      on_camera_reset?: EventHandler
    }
    & Omit<ComponentProps<typeof StructureControls>, `children` | `onclose`>
    & Omit<HTMLAttributes<HTMLDivElement>, `children`> = $props()

  // Initialize models from incoming props; mutations come from UI controls; we mirror into local dicts (NOTE only doing shallow merge)
  $effect.pre(() => {
    if (scene_props_in && typeof scene_props_in === `object`) {
      Object.assign(scene_props, scene_props_in)
    }
    if (lattice_props_in && typeof lattice_props_in === `object`) {
      Object.assign(lattice_props, lattice_props_in)
    }
  })

  // Load structure from URL when data_url is provided
  $effect(() => {
    if (data_url && !structure) {
      loading = true
      error_msg = undefined

      load_from_url(data_url, (content, filename) => {
        if (on_file_drop) on_file_drop(content, filename)
        else {
          // Parse structure internally when no handler provided
          try {
            const text_content = content instanceof ArrayBuffer
              ? new TextDecoder().decode(content)
              : content
            const parsed_structure = parse_any_structure(text_content, filename)
            if (parsed_structure) {
              structure = parsed_structure
              // Emit file load event
              on_file_load?.({
                structure,
                filename,
                file_size: new Blob([content]).size,
                total_atoms: structure.sites?.length || 0,
              })
            } else {
              error_msg = `Failed to parse structure from ${filename}`
              on_error?.({ error_msg, filename })
            }
          } catch (error) {
            error_msg = `Failed to parse structure: ${
              error instanceof Error ? error.message : String(error)
            }`
            on_error?.({ error_msg, filename })
          }
        }
      })
        .then(() => loading = false)
        .catch((error: Error) => {
          console.error(`Failed to load structure from URL:`, error)
          error_msg = `Failed to load structure: ${error.message}`
          loading = false
          on_error?.({ error_msg, filename: data_url })
        })
    }
  })

  $effect(() => { // Parse structure from string when structure_string is provided
    if (!structure_string || data_url) return
    loading = true
    error_msg = undefined
    try {
      const parsed = parse_any_structure(structure_string, `string`)
      if (parsed) {
        structure = parsed
        untrack(() => emit_file_load_event(parsed, `string`, structure_string))
      } else {
        throw new Error(`Failed to parse structure from string`)
      }
    } catch (err) {
      error_msg = `Failed to parse structure from string: ${
        err instanceof Error ? err.message : String(err)
      }`
      untrack(() => on_error?.({ error_msg, filename: `string` }))
    } finally {
      loading = false
    }
  })

  // Track if force vectors were auto-enabled to prevent repeated triggering
  let force_vectors_auto_enabled = $state(false)

  // Auto-enable force vectors when structure has force data
  $effect(() => {
    if (structure?.sites && !force_vectors_auto_enabled) {
      const has_force_data = structure.sites.some((site: Site) =>
        site.properties?.force && Array.isArray(site.properties.force)
      )

      // Enable force vectors if structure has force data
      if (has_force_data && !scene_props.show_force_vectors) {
        scene_props.show_force_vectors = true
        scene_props.force_scale ??= DEFAULTS.structure.force_scale
        scene_props.force_color ??= DEFAULTS.structure.force_color
        force_vectors_auto_enabled = true
      }
    }
  })

  // Optimize scene props for performance based on structure size and mode
  $effect(() => {
    if (structure?.sites && performance_mode === `speed`) {
      const site_count = structure.sites.length
      const current_sphere_segments = scene_props.sphere_segments || 20

      // Reduce sphere segments for large structures in speed mode
      if (site_count > 200) {
        scene_props.sphere_segments = Math.min(current_sphere_segments, 12)
      }
    }
  })

  $effect(() => {
    colors.element = element_color_schemes[color_scheme as ColorSchemeName]
  })

  // Measurement mode and selection state
  let measure_mode: `distance` | `angle` | `edit` = $state(`distance`)
  let measure_menu_open = $state(false)
  let export_pane_open = $state(false)

  // Undo/redo system
  let structure_history = $state<typeof structure[]>([])
  let history_index = $state(-1)
  let is_during_continuous_operation = $state(false)

  const MAX_HISTORY = 20

  // Save current structure to history before making changes
  function save_to_history() {
    if (!structure) return

    // Remove any future history if we're not at the end
    if (history_index < structure_history.length - 1) {
      structure_history = structure_history.slice(0, history_index + 1)
    }

    // Add current structure to history
    structure_history.push(JSON.parse(JSON.stringify(structure)))
    history_index++

    // Limit history size
    if (structure_history.length > MAX_HISTORY) {
      structure_history = structure_history.slice(-MAX_HISTORY)
      history_index = structure_history.length - 1
    }
  }

  // Undo last change
  function undo() {
    if (history_index > 0) {
      history_index--
      const previous_structure = structure_history[history_index]
      if (previous_structure) {
        // Clear selections before restoring to avoid conflicts
        selected_sites = []
        measured_sites = []
        structure = JSON.parse(JSON.stringify(previous_structure))
      }
    }
  }

  // Redo last undone change
  function redo() {
    const next_index = history_index + 1
    if (next_index < structure_history.length) {
      const next_structure = structure_history[next_index]
      if (next_structure) {
        // Clear selections before restoring to avoid conflicts
        selected_sites = []
        measured_sites = []
        structure = JSON.parse(JSON.stringify(next_structure))
        history_index = next_index
      }
    }
  }

  // Initialize history when structure first loads
  $effect(() => {
    if (structure && structure_history.length === 0) {
      structure_history = [JSON.parse(JSON.stringify(structure))]
      history_index = 0
    }
  })

  // Keyboard shortcuts
  function handle_keydown(event: KeyboardEvent) {
    if (event.ctrlKey || event.metaKey) {
      if (event.key === `z` && !event.shiftKey) {
        event.preventDefault()
        undo()
      } else if ((event.key === `y`) || (event.key === `z` && event.shiftKey)) {
        event.preventDefault()
        redo()
      }
    } else if (event.key === `Delete` || event.key === `Backspace`) {
      // Delete selected atoms in edit mode
      if (measure_mode === `edit` && selected_sites.length > 0) {
        event.preventDefault()

        // Save to history once before making any changes
        save_to_history()

        // Store atoms to delete before clearing selection
        const atoms_to_delete = new Set(selected_sites)

        // Clear selection BEFORE updating structure to prevent TransformControls interference
        selected_sites = []
        measured_sites = []

        // Delete all selected atoms in one operation
        if (structure?.sites) {
          structure = {
            ...structure,
            sites: structure.sites.filter((site_unused: Site, site_idx_del: number) =>
              !atoms_to_delete.has(site_idx_del)
            ),
          }
        }
      }
    }
  }

  let visible_buttons = $derived(
    show_controls === true ||
      (typeof show_controls === `number` && width > show_controls),
  )

  // Create supercell if needed
  let supercell_structure = $state(structure)
  $effect(() => {
    if (!structure || !(`lattice` in structure)) supercell_structure = structure
    else if ([``, `1x1x1`, `1`].includes(supercell_scaling)) {
      supercell_structure = structure
    } else if (!is_valid_supercell_input(supercell_scaling)) {
      supercell_structure = structure
    } else supercell_structure = make_supercell(structure, supercell_scaling)
  })

  // Clear selections when transformations change site indices (skip first run to preserve parent-provided selections)
  let first_run = true
  $effect(() => {
    // eslint-disable-next-line @typescript-eslint/no-unused-expressions
    ;[supercell_scaling, show_image_atoms, structure]
    if (first_run) {
      first_run = false
      return
    }
    untrack(() => {
      if (selected_sites.length > 0 || measured_sites.length > 0) {
        selected_sites = []
        measured_sites = []
      }
    })
  })

  // Apply image atoms to the supercell structure
  $effect(() => {
    if (
      show_image_atoms && supercell_structure && `lattice` in supercell_structure &&
      supercell_structure.lattice
    ) {
      displayed_structure = get_pbc_image_sites(supercell_structure)
    } else displayed_structure = supercell_structure
  })

  // Track if camera has ever been moved from initial position
  let camera_has_moved = $state(false)
  let camera_is_moving = $state(false)
  let scene = $state(undefined)
  let camera = $state(undefined)
  let camera_move_timeout: ReturnType<typeof setTimeout> | null = $state(null)

  // Custom toggle handlers for mutual exclusion
  function toggle_info() {
    if (info_pane_open) info_pane_open = false
    else [info_pane_open, controls_open] = [true, false]
  }

  // Reset tracking when structure changes
  $effect(() => {
    if (structure) camera_has_moved = false
  })
  // Set camera_has_moved to true when camera starts moving
  $effect(() =>
    untrack(() => {
      if (camera_is_moving) {
        camera_has_moved = true
        // Debounce camera move events to avoid excessive emissions
        if (camera_move_timeout) clearTimeout(camera_move_timeout)
        camera_move_timeout = setTimeout(() => {
          const { camera_position } = scene_props
          on_camera_move?.({ structure, camera_has_moved, camera_position })
        }, 200)
      }
    })
  )

  function reset_camera() {
    // Reset camera position to trigger automatic positioning
    scene_props.camera_position = [0, 0, 0]
    camera_has_moved = false
    on_camera_reset?.({ structure, camera_has_moved, camera_position: [0, 0, 0] })
  }

  const emit_file_load_event = (
    structure: AnyStructure,
    filename: string,
    content: string | ArrayBuffer,
  ) =>
    on_file_load?.({
      structure: structure,
      filename,
      file_size: typeof content === `string`
        ? new Blob([content]).size
        : content.byteLength,
      total_atoms: structure.sites?.length || 0,
    })

  async function handle_file_drop(event: DragEvent) {
    event.preventDefault()
    dragover = false
    if (!allow_file_drop) return
    loading = true
    error_msg = undefined // Clear previous error when a new file is dropped

    try {
      // Handle URL-based files (e.g. from FilePicker)
      const handled = await handle_url_drop(
        event,
        on_file_drop || ((content, filename) => {
          try {
            const text_content = content instanceof ArrayBuffer
              ? new TextDecoder().decode(content)
              : content
            const parsed_structure = parse_any_structure(text_content, filename)
            if (parsed_structure) {
              structure = parsed_structure
              emit_file_load_event(parsed_structure, filename, content)
            } else throw new Error(`Failed to parse structure from ${filename}`)
          } catch (err) {
            error_msg = `Failed to parse structure: ${err}`
            on_error?.({ error_msg, filename })
          }
        }),
      ).catch(() => false)

      if (handled) return

      // Handle file system drops
      const file = event.dataTransfer?.files[0]
      if (file) {
        try {
          const { content, filename } = await decompress_file(file)
          if (content) {
            if (on_file_drop) on_file_drop(content, filename)
            else {
              // Parse structure internally when no handler provided
              try {
                const parsed_structure = parse_any_structure(content, filename)
                if (parsed_structure) {
                  structure = parsed_structure
                  emit_file_load_event(parsed_structure, filename, content)
                } else throw new Error(`Failed to parse structure from ${filename}`)
              } catch (err) {
                error_msg = `Failed to parse structure: ${err}`
                on_error?.({ error_msg, filename })
              }
            }
          }
        } catch (error) {
          error_msg = `Failed to load file ${file.name}: ${error}`
          on_error?.({ error_msg, filename: file.name })
        }
      }
    } finally {
      loading = false
    }
  }

  function onkeydown(event: KeyboardEvent) {
    // Don't handle shortcuts if user is typing in an input field
    const target = event.target as HTMLElement
    const is_input_focused = target.tagName === `INPUT` ||
      target.tagName === `TEXTAREA`

    if (is_input_focused) return

    // Interface shortcuts
    if (event.key === `f` && fullscreen_toggle) toggle_fullscreen(wrapper)
    else if (event.key === `i` && enable_info_pane) toggle_info()
    else if (event.key === `Escape`) {
      // Prioritize closing panes over exiting fullscreen
      if (info_pane_open) info_pane_open = false
      else if (controls_open) controls_open = false
    } else if (measure_mode === `edit` && event.key.toLowerCase() === `a`) {
      // Add a default atom at structure center (Carbon) in edit mode
      event.preventDefault()
      if (!structure?.sites) return
      const center: [number, number, number] = [0, 0, 0]
      if (
        `lattice` in (structure as AnyStructure) &&
        (structure as AnyStructure & { lattice: PymatgenLattice }).lattice
      ) {
        // center of cell
        const mat =
          (structure as AnyStructure & { lattice: PymatgenLattice }).lattice.matrix
        const cell_center: [number, number, number] = [
          (mat[0][0] + mat[1][0] + mat[2][0]) / 2,
          (mat[0][1] + mat[1][1] + mat[2][1]) / 2,
          (mat[0][2] + mat[1][2] + mat[2][2]) / 2,
        ]
        center[0] = cell_center[0]
        center[1] = cell_center[1]
        center[2] = cell_center[2]
      }
      // Save history before adding
      save_to_history()
      structure = {
        ...structure,
        sites: [
          ...structure.sites,
          {
            species: [{ element: `C`, occu: 1, oxidation_state: 0 }],
            xyz: center,
            abc: [0.5, 0.5, 0.5],
            properties: {},
            label: `C`,
          } as Site,
        ],
      }
    }
  }

  // Only set background override when background_color is explicitly provided
  $effect(() => {
    if (typeof window !== `undefined` && wrapper && background_color) {
      // Convert opacity (0-1) to hex alpha value (00-FF)
      const alpha_hex = Math.round(background_opacity * 255)
        .toString(16)
        .padStart(2, `0`)
      wrapper.style.setProperty(
        `--struct-bg-override`,
        `${background_color}${alpha_hex}`,
      )
    } else if (typeof window !== `undefined` && wrapper) {
      // Remove override to use theme system
      wrapper.style.removeProperty(`--struct-bg-override`)
    }
  })

  $effect(() => { // react to 'fullscreen' state changes
    if (typeof window !== `undefined`) {
      if (fullscreen && !document.fullscreenElement && wrapper) {
        wrapper.requestFullscreen().catch(console.error)
      } else if (!fullscreen && document.fullscreenElement) document.exitFullscreen()
    }
  })
</script>

<svelte:document
  onfullscreenchange={() => {
    fullscreen = Boolean(document.fullscreenElement)
    on_fullscreen_change?.({ structure, is_fullscreen: fullscreen })
  }}
/>

<div
  class:dragover
<<<<<<< HEAD
  class:active={info_pane_open || controls_open}
  role="application"
  aria-label="Structure viewer with keyboard shortcuts"
=======
  class:active={info_pane_open || controls_open || export_pane_open}
  role="region"
  aria-label="Structure viewer"
>>>>>>> 62887210
  bind:this={wrapper}
  bind:clientWidth={width}
  bind:clientHeight={height}
  tabindex="-1"
  onkeydown={handle_keydown}
  onclick={() => wrapper?.focus()}
  onmouseenter={() => (hovered = true)}
  onmouseleave={() => (hovered = false)}
  ondrop={handle_file_drop}
  ondragover={(event) => {
    event.preventDefault()
    if (!allow_file_drop) return
    dragover = true
  }}
  ondragleave={(event) => {
    event.preventDefault()
    dragover = false
  }}
  {...rest}
  class="structure {rest.class ?? ``}"
>
  {@render children?.({ structure })}
  {#if loading}
    <Spinner text="Loading structure..." {...spinner_props} />
  {:else if error_msg}
    <div class="error-state">
      <p class="error">{error_msg}</p>
      <button onclick={() => (error_msg = undefined)}>Dismiss</button>
    </div>
  {:else if (structure?.sites?.length ?? 0) > 0}
    <section class:visible={visible_buttons} class="control-buttons">
      {#if visible_buttons}
        {#if camera_has_moved}
          <button class="reset-camera" onclick={reset_camera} title={reset_text}>
            <!-- Target/Focus icon for reset camera -->
            <Icon icon="Reset" />
          </button>
        {/if}
        {#if fullscreen_toggle}
          <button
            type="button"
            onclick={() => fullscreen_toggle && toggle_fullscreen(wrapper)}
            title="{fullscreen ? `Exit` : `Enter`} fullscreen"
            aria-pressed={fullscreen}
            class="fullscreen-toggle"
            style="padding: 0"
            {@attach tooltip()}
          >
            {#if typeof fullscreen_toggle === `function`}
              {@render fullscreen_toggle()}
            {:else}
              <Icon icon="{fullscreen ? `Exit` : ``}Fullscreen" />
            {/if}
          </button>
        {/if}

        <!-- Measurement mode dropdown (match Trajectory display mode UI) -->
        {#if enable_measure_mode}
          <div
            class="measure-mode-dropdown"
            {@attach click_outside({ callback: () => measure_menu_open = false })}
          >
<<<<<<< HEAD
            {#if (measured_sites?.length ?? 0) >= MAX_SELECTED_SITES}
              <span class="selection-limit-text">
                {measured_sites.length}/{MAX_SELECTED_SITES}
              </span>
            {:else}
              <Icon
                icon={({ distance: `Ruler`, angle: `Angle`, edit: `Edit` } as const)[
                  measure_mode
                ]}
                style="transform: scale({{ distance: 0.9, angle: 1.1, edit: 1.0 }[measure_mode]})"
              />
            {/if}
            <Icon
              icon="Arrow{measure_menu_open ? `Up` : `Down`}"
              style="margin-left: -2px"
            />
          </button>
          {#if (measured_sites?.length ?? 0) > 0}
=======
>>>>>>> 62887210
            <button
              onclick={() => (measure_menu_open = !measure_menu_open)}
              title="Measurement mode"
              class="view-mode-button"
              class:active={measure_menu_open}
              aria-expanded={measure_menu_open}
              style="transform: scale(1.2)"
            >
              {#if (measured_sites?.length ?? 0) >= MAX_SELECTED_SITES}
                <span class="selection-limit-text">
                  {measured_sites.length}/{MAX_SELECTED_SITES}
                </span>
              {:else}
                <Icon
                  icon={({ distance: `Ruler`, angle: `Angle` } as const)[measure_mode]}
                  style="transform: scale({{ distance: 0.9, angle: 1.1 }[measure_mode]})"
                />
              {/if}
              <Icon
                icon="Arrow{measure_menu_open ? `Up` : `Down`}"
                style="margin-left: -2px"
              />
            </button>
<<<<<<< HEAD
          {/if}

          <!-- Undo/Redo buttons (only show in edit mode) -->
          {#if measure_mode === `edit`}
            {@const undo_count = history_index}
            {@const redo_count = structure_history.length - 1 - history_index}
            <div class="undo-redo-container">
              <button
                type="button"
                aria-label="Undo (Ctrl+Z)"
                disabled={history_index <= 0}
                onclick={undo}
                title="Undo (Ctrl+Z)"
                class="undo-redo-button"
              >
                <Icon icon="Undo" />
                {#if undo_count > 0}
                  <span class="history-count">{undo_count}</span>
                {/if}
              </button>
              <button
                type="button"
                aria-label="Redo (Ctrl+Y)"
                disabled={history_index >= structure_history.length - 1}
                onclick={redo}
                title="Redo (Ctrl+Y)"
                class="undo-redo-button"
              >
                <Icon icon="Redo" />
                {#if redo_count > 0}
                  <span class="history-count">{redo_count}</span>
                {/if}
              </button>
            </div>
          {/if}
          {#if measure_menu_open}
            <div class="view-mode-dropdown">
              {#each [
=======
            {#if (measured_sites?.length ?? 0) > 0}
              <button
                type="button"
                aria-label="Reset selection"
                onclick={() => [measured_sites, selected_sites] = [[], []]}
              >
                <Icon icon="Reset" style="margin-left: -4px" />
              </button>
            {/if}
            {#if measure_menu_open}
              <div class="view-mode-dropdown">
                {#each [
>>>>>>> 62887210
            { mode: `distance`, icon: `Ruler`, label: `Distance`, scale: 1.1 },
            { mode: `angle`, icon: `Angle`, label: `Angle`, scale: 1.3 },
            { mode: `edit`, icon: `Edit`, label: `Edit Atoms`, scale: 1.0 },
          ] as const as
                  { mode, icon, label, scale }
                  (mode)
                }
                  <button
                    class="view-mode-option"
                    class:selected={measure_mode === mode}
                    onclick={() => {
                      measure_mode = mode
                      measure_menu_open = false
                    }}
                  >
                    <Icon {icon} style="transform: scale({scale})" />
                    <span>{label}</span>
                  </button>
                {/each}
              </div>
            {/if}
          </div>
        {/if}

        {#if enable_info_pane && structure}
          <StructureInfoPane
            {structure}
            bind:pane_open={info_pane_open}
            bind:selected_sites
            {@attach tooltip({ content: `Structure info pane` })}
          />
        {/if}

        <StructureExportPane
          bind:export_pane_open
          {structure}
          {wrapper}
          {scene}
          {camera}
          bind:png_dpi
          pane_props={{ style: `max-height: calc(${height}px - 50px)` }}
        />

        <StructureControls
          bind:controls_open
          bind:scene_props
          bind:lattice_props
          bind:show_image_atoms
          bind:supercell_scaling
          bind:background_color
          bind:background_opacity
          bind:color_scheme
          {structure}
        />
      {/if}
    </section>

    <StructureLegend elements={get_elem_amounts(supercell_structure ?? structure!)} />

    <!-- prevent from rendering in vitest runner since WebGLRenderingContext not available -->
    {#if typeof WebGLRenderingContext !== `undefined`}
      <!-- prevent HTML labels from rendering outside of the canvas -->
      <div style="overflow: hidden; height: 100%">
        <Canvas>
          <StructureScene
            structure={displayed_structure}
            {...scene_props}
            {lattice_props}
            bind:camera_is_moving
            bind:selected_sites
            bind:measured_sites
            bind:scene
            bind:camera
            {measure_mode}
            {width}
            {height}
            original_atom_count={supercell_structure?.sites?.length || structure?.sites?.length}
            on_operation_start={() => {
              // Enter continuous operation mode; capture pre-drag snapshot
              is_during_continuous_operation = true
              save_to_history()
            }}
            on_operation_end={() => {
              // Exit continuous operation and capture the final post-drag state
              is_during_continuous_operation = false
              save_to_history()
            }}
            on_atom_move={(event) => {
              if (!event.detail || !structure?.sites) return

              const {
                site_idx,
                new_position,
                new_abc,
                element,
                delete_site_idx,
              } = event.detail

              // For discrete operations (not during continuous ops), save history before changes
              if (!is_during_continuous_operation) {
                save_to_history()
              }

              if (site_idx === -1 && element) {
                // Add new atom
                const new_site: Site = {
                  species: [{
                    element: element as ElementSymbol,
                    occu: 1,
                    oxidation_state: 0,
                  }],
                  xyz: new_position,
                  abc: (new_abc || [0, 0, 0]) as [number, number, number],
                  properties: {},
                  label: element,
                }
                structure = {
                  ...structure,
                  sites: [...structure.sites, new_site],
                }
              } else if (site_idx === -2 && delete_site_idx !== undefined) {
                // Delete atom
                structure = {
                  ...structure,
                  sites: structure.sites.filter((
                    site_unused: Site,
                    site_idx_del: number,
                  ) => site_idx_del !== delete_site_idx),
                }
              } else if (site_idx >= 0) {
                // Move existing atom
                const target_idx = site_idx >= structure.sites.length
                  ? site_idx % structure.sites.length // Image atom -> original atom
                  : site_idx

                if (structure.sites[target_idx]) {
                  structure = {
                    ...structure,
                    sites: structure.sites.map((
                      site_item: Site,
                      site_idx_map: number,
                    ) =>
                      site_idx_map === target_idx
                        ? {
                          ...site_item,
                          xyz: new_position,
                          abc: new_abc || site_item.abc,
                        }
                        : site_item
                    ),
                  }
                }
              }
            }}
          />
        </Canvas>
      </div>
    {/if}

    <div class="bottom-left">
      {@render bottom_left?.({ structure: displayed_structure })}
    </div>
  {:else if structure}
    <p class="warn">No sites found in structure</p>
  {:else}
    <p class="warn">No structure provided</p>
  {/if}
</div>

<style>
  .structure {
    position: relative;
    container-type: size; /* enable cqh/cqw for internal panes */
    height: var(--struct-height, 500px);
    width: var(--struct-width, 100%);
    max-width: var(--struct-max-width, 100%);
    min-width: var(--struct-min-width, 300px);
    border-radius: var(--struct-border-radius, 3pt);
    background: var(--struct-bg-override, var(--struct-bg));
    color: var(--struct-text-color);
  }
  .structure.active {
    z-index: var(--struct-active-z-index, 2);
  }
  .structure:fullscreen {
    background: var(--struct-bg-fullscreen, var(--struct-bg));
  }
  .structure:fullscreen :global(canvas) {
    height: 100vh !important;
    width: 100vw !important;
  }
  .structure.dragover {
    background: var(--struct-dragover-bg, var(--dragover-bg));
    border: var(--struct-dragover-border, var(--dragover-border));
  }
  /* Avoid accidental text selection while interacting with the viewer */
  .structure :global(canvas),
  .structure section.control-buttons,
  .structure .bottom-left {
    user-select: none;
  }
  div.bottom-left {
    position: absolute;
    bottom: 0;
    left: 0;
    font-size: var(--struct-bottom-left-font-size, 1.2em);
    padding: var(--struct-bottom-left-padding, 1pt 5pt);
  }
  section.control-buttons {
    position: absolute;
    display: flex;
    top: var(--struct-buttons-top, var(--ctrl-btn-top, 1ex));
    right: var(--struct-buttons-right, var(--ctrl-btn-right, 1ex));
    gap: clamp(6pt, 1cqmin, 9pt);
    /* buttons need higher z-index than StructureLegend to make info/controls panes occlude legend */
    /* we also need crazy high z-index to make info/control pane occlude threlte/extras' <HTML> elements for site labels */
    z-index: var(--struct-buttons-z-index, 100000000);
    opacity: 0;
    pointer-events: none;
    transition: opacity 0.2s ease;
  }
  section.control-buttons.visible {
    opacity: 1;
    pointer-events: auto;
  }
  section.control-buttons > :global(button) {
    background-color: transparent;
    display: flex;
    padding: 0;
    font-size: clamp(1em, 2cqmin, 2.5em);
  }
  section.control-buttons :global(button:hover) {
    background-color: var(--pane-btn-bg-hover);
  }
  /* Match Trajectory dropdown UI */
  .view-mode-dropdown {
    position: absolute;
    top: 115%;
    right: 0;
    background: var(--surface-bg);
    border-radius: 4px;
    box-shadow: 0 8px 16px -4px rgba(0, 0, 0, 0.3), 0 4px 8px -2px rgba(0, 0, 0, 0.1);
    display: flex;
    flex-direction: column;
  }
  .view-mode-option {
    display: flex;
    align-items: center;
    gap: 1ex;
    width: 100%;
    padding: var(--trajectory-view-mode-option-padding, 5pt);
    box-sizing: border-box;
    background: transparent;
    border-radius: 0;
    text-align: left;
    transition: background-color 0.15s ease;
  }
  .view-mode-option:first-child {
    border-top-left-radius: 3px;
    border-top-right-radius: 3px;
  }
  .view-mode-option.selected {
    color: var(--accent-color);
  }
  .view-mode-option span {
    font-weight: 500;
    white-space: nowrap;
    overflow: hidden;
    text-overflow: ellipsis;
    flex: 1;
  }
  .measure-mode-dropdown {
    display: flex;
    position: relative;
    gap: 8pt;
    margin-inline: 3pt;
  }
  .measure-mode-dropdown > button {
    background: transparent;
    padding: 0;
  }
  .selection-limit-text {
    font-weight: bold;
    font-size: 0.9em;
    color: var(--accent-color, #ff6b6b);
    min-width: 2.5em;
    text-align: center;
  }
  p.warn {
    text-align: center;
  }
  .error-state {
    display: flex;
    flex-direction: column;
    align-items: center;
    justify-content: center;
    height: var(--struct-height, 500px);
    padding: 2rem;
    text-align: center;
    box-sizing: border-box;
  }
  .error-state p {
    color: var(--error-color, #ff6b6b);
    margin: 0 0 1rem;
  }
  .error-state button {
    padding: 0.5rem 1rem;
    background: var(--error-color, #ff6b6b);
    color: white;
    border: none;
    border-radius: 4px;
    cursor: pointer;
    font-size: 0.9rem;
  }
  .error-state button:hover {
    background: var(--error-color-hover, #ff5252);
  }
  .undo-redo-container {
    display: flex;
    gap: 0;
  }
  .undo-redo-button {
    position: relative;
    display: flex;
    align-items: center;
    justify-content: center;
  }
  .history-count {
    position: absolute;
    bottom: -2px;
    right: -2px;
    background: var(--accent-color, #007acc);
    color: white;
    border-radius: 50%;
    width: 12px;
    height: 12px;
    font-size: 8px;
    font-weight: bold;
    display: flex;
    align-items: center;
    justify-content: center;
    line-height: 1;
    pointer-events: none;
    z-index: 1;
  }
</style><|MERGE_RESOLUTION|>--- conflicted
+++ resolved
@@ -26,62 +26,6 @@
   // Type alias for event handlers to reduce verbosity
   type EventHandler = (data: StructureHandlerData) => void
 
-<<<<<<< HEAD
-  interface Props extends Omit<HTMLAttributes<HTMLDivElement>, `children`> {
-    structure?: AnyStructure | undefined
-    scene_props?: ComponentProps<typeof StructureScene>
-    lattice_props?: ComponentProps<typeof import('$lib/structure').Lattice>
-    controls_open?: boolean
-    background_color?: string
-    background_opacity?: number
-    wrapper?: HTMLDivElement
-    color_scheme?: ColorSchemeName
-    png_dpi?: number
-    show_image_atoms?: boolean
-    supercell_scaling?: string
-    // only show the buttons when hovering over the canvas on desktop screens
-    // mobile screens don't have hover, so by default the buttons are always
-    // shown on a canvas of width below 500px
-    show_controls?: boolean | number
-    fullscreen?: boolean
-    // bindable width of the canvas
-    width?: number
-    // bindable height of the canvas
-    height?: number
-    reset_text?: string
-    hovered?: boolean
-    dragover?: boolean
-    allow_file_drop?: boolean
-    enable_info_pane?: boolean
-    info_pane_open?: boolean
-    fullscreen_toggle?: Snippet<[]> | boolean
-    bottom_left?: Snippet<[{ structure?: AnyStructure }]>
-    data_url?: string // URL to load structure from (alternative to providing structure directly)
-    // Generic callback for when files are dropped - receives raw content and filename
-    on_file_drop?: (content: string | ArrayBuffer, filename: string) => void
-    // spinner props (passed to Spinner component)
-    spinner_props?: ComponentProps<typeof Spinner>
-    loading?: boolean
-    error_msg?: string
-    // Performance mode: 'quality' (default) or 'speed' for large structures
-    performance_mode?: `quality` | `speed`
-    // allow parent components to control highlighted/selected site indices
-    selected_sites?: number[]
-    // explicit measured sites for distance/angle overlays
-    measured_sites?: number[]
-    // expose the displayed structure (with image atoms and/or supercell) for external use
-    displayed_structure?: AnyStructure | undefined
-    // structure content as string (alternative to providing structure directly or via data_url)
-    structure_string?: string
-    children?: Snippet<[{ structure?: AnyStructure }]>
-    on_file_load?: EventHandler
-    on_error?: EventHandler
-    on_fullscreen_change?: EventHandler
-    on_camera_move?: EventHandler
-    on_camera_reset?: EventHandler
-  }
-=======
->>>>>>> 62887210
   // Local reactive state for scene and lattice props. Deeply reactive so nested mutations propagate.
   // Scene model seeded from central defaults with a few normalized fields
   let scene_props = $state(DEFAULTS.structure)
@@ -377,6 +321,14 @@
 
   // Keyboard shortcuts
   function handle_keydown(event: KeyboardEvent) {
+    // Don't handle shortcuts if user is typing in an input field
+    const target = event.target as HTMLElement
+    const is_input_focused = target.tagName === `INPUT` ||
+      target.tagName === `TEXTAREA`
+
+    if (is_input_focused) return
+
+    // Undo/redo shortcuts
     if (event.ctrlKey || event.metaKey) {
       if (event.key === `z` && !event.shiftKey) {
         event.preventDefault()
@@ -409,6 +361,52 @@
             ),
           }
         }
+      }
+    } else if (event.key === `f` && fullscreen_toggle) {
+      // Fullscreen toggle
+      toggle_fullscreen(wrapper)
+    } else if (event.key === `i` && enable_info_pane) {
+      // Info pane toggle
+      toggle_info()
+    } else if (event.key === `Escape`) {
+      // Prioritize closing panes over exiting fullscreen
+      if (info_pane_open) info_pane_open = false
+      else if (controls_open) controls_open = false
+    } else if (measure_mode === `edit` && event.key.toLowerCase() === `a`) {
+      // Add a default atom at structure center (Carbon) in edit mode
+      event.preventDefault()
+      if (!structure?.sites) return
+      const center: [number, number, number] = [0, 0, 0]
+      if (
+        `lattice` in (structure as AnyStructure) &&
+        (structure as AnyStructure & { lattice: PymatgenLattice }).lattice
+      ) {
+        // center of cell
+        const mat =
+          (structure as AnyStructure & { lattice: PymatgenLattice }).lattice.matrix
+        const cell_center: [number, number, number] = [
+          (mat[0][0] + mat[1][0] + mat[2][0]) / 2,
+          (mat[0][1] + mat[1][1] + mat[2][1]) / 2,
+          (mat[0][2] + mat[1][2] + mat[2][2]) / 2,
+        ]
+        center[0] = cell_center[0]
+        center[1] = cell_center[1]
+        center[2] = cell_center[2]
+      }
+      // Save history before adding
+      save_to_history()
+      structure = {
+        ...structure,
+        sites: [
+          ...structure.sites,
+          {
+            species: [{ element: `C`, occu: 1, oxidation_state: 0 }],
+            xyz: center,
+            abc: [0.5, 0.5, 0.5],
+            properties: {},
+            label: `C`,
+          } as Site,
+        ],
       }
     }
   }
@@ -570,60 +568,6 @@
     }
   }
 
-  function onkeydown(event: KeyboardEvent) {
-    // Don't handle shortcuts if user is typing in an input field
-    const target = event.target as HTMLElement
-    const is_input_focused = target.tagName === `INPUT` ||
-      target.tagName === `TEXTAREA`
-
-    if (is_input_focused) return
-
-    // Interface shortcuts
-    if (event.key === `f` && fullscreen_toggle) toggle_fullscreen(wrapper)
-    else if (event.key === `i` && enable_info_pane) toggle_info()
-    else if (event.key === `Escape`) {
-      // Prioritize closing panes over exiting fullscreen
-      if (info_pane_open) info_pane_open = false
-      else if (controls_open) controls_open = false
-    } else if (measure_mode === `edit` && event.key.toLowerCase() === `a`) {
-      // Add a default atom at structure center (Carbon) in edit mode
-      event.preventDefault()
-      if (!structure?.sites) return
-      const center: [number, number, number] = [0, 0, 0]
-      if (
-        `lattice` in (structure as AnyStructure) &&
-        (structure as AnyStructure & { lattice: PymatgenLattice }).lattice
-      ) {
-        // center of cell
-        const mat =
-          (structure as AnyStructure & { lattice: PymatgenLattice }).lattice.matrix
-        const cell_center: [number, number, number] = [
-          (mat[0][0] + mat[1][0] + mat[2][0]) / 2,
-          (mat[0][1] + mat[1][1] + mat[2][1]) / 2,
-          (mat[0][2] + mat[1][2] + mat[2][2]) / 2,
-        ]
-        center[0] = cell_center[0]
-        center[1] = cell_center[1]
-        center[2] = cell_center[2]
-      }
-      // Save history before adding
-      save_to_history()
-      structure = {
-        ...structure,
-        sites: [
-          ...structure.sites,
-          {
-            species: [{ element: `C`, occu: 1, oxidation_state: 0 }],
-            xyz: center,
-            abc: [0.5, 0.5, 0.5],
-            properties: {},
-            label: `C`,
-          } as Site,
-        ],
-      }
-    }
-  }
-
   // Only set background override when background_color is explicitly provided
   $effect(() => {
     if (typeof window !== `undefined` && wrapper && background_color) {
@@ -659,15 +603,9 @@
 
 <div
   class:dragover
-<<<<<<< HEAD
-  class:active={info_pane_open || controls_open}
+  class:active={info_pane_open || controls_open || export_pane_open}
   role="application"
   aria-label="Structure viewer with keyboard shortcuts"
-=======
-  class:active={info_pane_open || controls_open || export_pane_open}
-  role="region"
-  aria-label="Structure viewer"
->>>>>>> 62887210
   bind:this={wrapper}
   bind:clientWidth={width}
   bind:clientHeight={height}
@@ -730,27 +668,6 @@
             class="measure-mode-dropdown"
             {@attach click_outside({ callback: () => measure_menu_open = false })}
           >
-<<<<<<< HEAD
-            {#if (measured_sites?.length ?? 0) >= MAX_SELECTED_SITES}
-              <span class="selection-limit-text">
-                {measured_sites.length}/{MAX_SELECTED_SITES}
-              </span>
-            {:else}
-              <Icon
-                icon={({ distance: `Ruler`, angle: `Angle`, edit: `Edit` } as const)[
-                  measure_mode
-                ]}
-                style="transform: scale({{ distance: 0.9, angle: 1.1, edit: 1.0 }[measure_mode]})"
-              />
-            {/if}
-            <Icon
-              icon="Arrow{measure_menu_open ? `Up` : `Down`}"
-              style="margin-left: -2px"
-            />
-          </button>
-          {#if (measured_sites?.length ?? 0) > 0}
-=======
->>>>>>> 62887210
             <button
               onclick={() => (measure_menu_open = !measure_menu_open)}
               title="Measurement mode"
@@ -765,8 +682,10 @@
                 </span>
               {:else}
                 <Icon
-                  icon={({ distance: `Ruler`, angle: `Angle` } as const)[measure_mode]}
-                  style="transform: scale({{ distance: 0.9, angle: 1.1 }[measure_mode]})"
+                  icon={({ distance: `Ruler`, angle: `Angle`, edit: `Edit` } as const)[
+                    measure_mode
+                  ]}
+                  style="transform: scale({{ distance: 0.9, angle: 1.1, edit: 1.0 }[measure_mode]})"
                 />
               {/if}
               <Icon
@@ -774,46 +693,6 @@
                 style="margin-left: -2px"
               />
             </button>
-<<<<<<< HEAD
-          {/if}
-
-          <!-- Undo/Redo buttons (only show in edit mode) -->
-          {#if measure_mode === `edit`}
-            {@const undo_count = history_index}
-            {@const redo_count = structure_history.length - 1 - history_index}
-            <div class="undo-redo-container">
-              <button
-                type="button"
-                aria-label="Undo (Ctrl+Z)"
-                disabled={history_index <= 0}
-                onclick={undo}
-                title="Undo (Ctrl+Z)"
-                class="undo-redo-button"
-              >
-                <Icon icon="Undo" />
-                {#if undo_count > 0}
-                  <span class="history-count">{undo_count}</span>
-                {/if}
-              </button>
-              <button
-                type="button"
-                aria-label="Redo (Ctrl+Y)"
-                disabled={history_index >= structure_history.length - 1}
-                onclick={redo}
-                title="Redo (Ctrl+Y)"
-                class="undo-redo-button"
-              >
-                <Icon icon="Redo" />
-                {#if redo_count > 0}
-                  <span class="history-count">{redo_count}</span>
-                {/if}
-              </button>
-            </div>
-          {/if}
-          {#if measure_menu_open}
-            <div class="view-mode-dropdown">
-              {#each [
-=======
             {#if (measured_sites?.length ?? 0) > 0}
               <button
                 type="button"
@@ -823,10 +702,43 @@
                 <Icon icon="Reset" style="margin-left: -4px" />
               </button>
             {/if}
+
+            <!-- Undo/Redo buttons (only show in edit mode) -->
+            {#if measure_mode === `edit`}
+              {@const undo_count = history_index}
+              {@const redo_count = structure_history.length - 1 - history_index}
+              <div class="undo-redo-container">
+                <button
+                  type="button"
+                  aria-label="Undo (Ctrl+Z)"
+                  disabled={history_index <= 0}
+                  onclick={undo}
+                  title="Undo (Ctrl+Z)"
+                  class="undo-redo-button"
+                >
+                  <Icon icon="Undo" />
+                  {#if undo_count > 0}
+                    <span class="history-count">{undo_count}</span>
+                  {/if}
+                </button>
+                <button
+                  type="button"
+                  aria-label="Redo (Ctrl+Y)"
+                  disabled={history_index >= structure_history.length - 1}
+                  onclick={redo}
+                  title="Redo (Ctrl+Y)"
+                  class="undo-redo-button"
+                >
+                  <Icon icon="Redo" />
+                  {#if redo_count > 0}
+                    <span class="history-count">{redo_count}</span>
+                  {/if}
+                </button>
+              </div>
+            {/if}
             {#if measure_menu_open}
               <div class="view-mode-dropdown">
                 {#each [
->>>>>>> 62887210
             { mode: `distance`, icon: `Ruler`, label: `Distance`, scale: 1.1 },
             { mode: `angle`, icon: `Angle`, label: `Angle`, scale: 1.3 },
             { mode: `edit`, icon: `Edit`, label: `Edit Atoms`, scale: 1.0 },
